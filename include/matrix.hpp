#pragma once

#include <cassert>
#include <cstddef>
#include <initializer_list>
#include <memory>
#include <ostream>
#include <string>
#include <vector>

namespace ntlib {

/**
 * Represents a RxC-matrix.
 */
template<typename T, template <typename> typename Allocator = std::allocator>
class matrix {
public:
  /**
   * Default construction for an empty matrix.
   */
  matrix() : rows(0), columns(0) {};

  /**
   * Constructs a 1x1 matrix from a single value.
   *
   * @param val The single value.
   */
  explicit matrix(T val) : rows(1), columns(1) {
    mat.resize(rows, std::vector<T, Allocator<T>>(columns));
    mat[0][0] = val;
  }

  /**
   * Constructs a new matrix of the given dimensions with the values default
   * initialized.
   *
   * @param rows The number of rows.
   * @param columns The number of columns.
   */
  matrix(std::size_t rows, std::size_t columns) : rows(rows), columns(columns) {
    mat.resize(rows, std::vector<T, Allocator<T>>(columns));
  }

  /**
   * Constructs a new matrix from a given 2D initializer list.
   * Elements are given line by line.
   *
   * @param elements The elements of the matrix.
   */
  matrix(std::initializer_list<std::initializer_list<T>> elements) {
    rows = elements.size();
    columns = rows ? elements.begin()->size() : 0;
    mat.resize(rows, std::vector<T, Allocator<T>>(columns));

    std::size_t r = 0;
    for (const auto &line : elements) {
      std::size_t c = 0;
      for (const auto &e : line) {
        mat[r][c] = e;
        ++c;
      }
      ++r;
    }
  }

  /**
   * Returns the number of rows.
   *
   * @return The number of rows.
   */
  std::size_t get_rows() const noexcept {
    return rows;
  }

  /**
   * Returns the number of columns.
   *
   * @return The number of columns.
   */
  std::size_t get_columns() const noexcept {
    return columns;
  }

  /**
   * A proxy class to provide an lvalue that can be returned from operator[]
   * so that values can be changed but for example dimensions cannot.
   */
  class reference {
    friend class matrix;

    /**
     * Constant pointer to the queried row.
     */
    std::vector<T, Allocator<T>>* const row;

    /**
     * Constructs the reference.
     *
     * @param row_idx The index of the row to access.
     */
    reference(std::vector<T, Allocator<T>>* const row) : row(row) {};

  public:
    /**
     * Array subscript operator to access the row.
     *
     * @param col_idx The index of the column to access.
     * @return The value in row `row_idx` and column `col_idx`.
     */
    [[nodiscard]]
    T& operator[](std::size_t col_idx) {
      return (*row)[col_idx];
    }
  };

  /**
   * Array subscript operator.
   *
   * @param row_idx The index of the row to access.
   * @return A reference to the vector containing the entries of the queried
   *         row.
   */
  [[nodiscard]]
  reference operator[](std::size_t row_idx) {
    return reference(&mat[row_idx]);
  }

  /**
   * Constant array subscript operator.
   *
   * @param row_idx The index of the row to access.
   * @return A constant reference to the vector containing the entries of the
   *         queried row.
   */
  const std::vector<T, Allocator<T>>& operator[](std::size_t row_idx) const {
    return mat[row_idx];
  }

  /**
   * Converts matrix into a string representation.
   *
   * @return String representation.
   */
  std::string to_string() const {
    std::string rep = "";
    rep += "{";
    for (std::size_t r = 0; r < get_rows(); ++r) {
      if (r) rep += ",";
      rep += "{";
      for (std::size_t c = 0; c < get_columns(); ++c) {
        if (c) rep += ",";
        rep += std::to_string(mat[r][c]);
      }
      rep += "}";
    }
    rep += "}";
    return rep;
  }

  /**
   * Writes a text representation of the matrix to the given out stream.
   * Output is formatted line by line.
   *
   * @param os The out stream to write to.
   * @param obj
   * @return Reference to the out stream.
   */
  friend std::ostream& operator<<(std::ostream &os, const matrix &m) {
    os << m.to_string();
    return os;
  }

  /**
   * Matrix addition.
   *
   * @param lhs The first summand.
   * @param rhs The second summand.
   * @return The sum of `lhs` and `rhs`.
   */
  friend matrix operator+(const matrix &lhs, const matrix &rhs) {
    matrix sum(lhs.get_rows(), lhs.get_columns());
    add(lhs, rhs, sum);
    return sum;
  }

  /**
   * Compound matrix addition.
   *
   * @param rhs The other matrix to add to the current one.
   * @return Reference to this matrix.
   */
  matrix& operator+=(const matrix &rhs) {
    add(*this, rhs, *this);
    return *this;
  }

  /**
   * Matrix subtraction.
   *
   * @param lhs The minuend.
   * @param rhs The subtrahend.
   * @return The difference of `lhs` and `rhs`.
   */
  friend matrix operator-(const matrix &lhs, const matrix &rhs) {
    matrix difference(lhs.get_rows(), lhs.get_columns());
    subtract(lhs, rhs, difference);
    return difference;
  }

  /**
   * Compound matrix subtraction.
   *
   * @param rhs The subtrahend to subtract from the current matrix.
   * @return Reference to this matrix.
   */
  matrix& operator-=(const matrix &rhs) {
    subtract(*this, rhs, *this);
    return *this;
  }

  /**
   * Scalar multiplicatoin.
   *
   * @param lhs The first factor. A matrix.
   * @param rhs The second factor. A scalar.
   * @return The product.
   */
  template<typename S>
  friend matrix operator*(const matrix &lhs, S rhs) {
    matrix product(lhs.get_rows(), lhs.get_columns());
    scalar_multiply(lhs, rhs, product);
    return product;
  }

  /**
   * Scalar multiplicatoin.
   *
   * @param lhs The first factor. A scalar.
   * @param rhs The second factor. A matrix.
   * @return The product.
   */
  template<typename S>
  friend matrix operator*(S lhs, const matrix &rhs) {
    matrix product(rhs.get_rows(), rhs.get_columns());
    scalar_multiply(rhs, lhs, product);
    return product;
  }

  /**
   * Compound scalar multiplication.
   *
   * @param rhs The second factor. A scalar.
   * @return Reference to this matrix.
   */
  template<typename S>
  matrix& operator*=(S rhs) {
    scalar_multiply(*this, rhs, *this);
    return *this;
  }

  /**
   * Division by scalar.
   *
   * @param lhs The dividend. A matrix.
   * @param rhs The divisor. A scalar.
   * @return The quotient matrix.
   */
  template<typename S>
  friend matrix operator/(const matrix &lhs, S rhs) {
    matrix quotient(lhs.get_rows(), lhs.get_columns());
    scalar_divide(lhs, rhs, quotient);
    return quotient;
  }

  /**
   * Compound division by a scalar.
   *
   * @param rhs The divisor. A scalar.
   * @return Reference to this matrix.
   */
  template<typename S>
  matrix& operator/=(S rhs) {
    scalar_divide(*this, rhs, *this);
    return *this;
  }

  /**
   * Elementwise modulo.
   *
   * @param lhs The dividend. A matrix.
   * @param rhs The divisor. A scalar.
   * @return A matrix with every element being the remainder of the
   *         corresponding element in `lhs` after divison by `rhs`.
   */
  template<typename S>
  friend matrix operator%(const matrix &lhs, S rhs) {
    matrix remainder(lhs.get_rows(), lhs.get_columns());
    modulo(lhs, rhs, remainder);
    return remainder;
  }

  /**
   * Compound elementwise modulo.
   *
   * @param rhs The divisor. A scalar.
   * @return Reference to this matrix.
   */
  template<typename S>
  matrix& operator%=(S rhs) {
    modulo(*this, rhs, *this);
    return *this;
  }

  /**
   * Matrix multiplication.
   *
   * @param lhs The first factor.
   * @param rhs The second factor.
   * @return The product.
   */
  friend matrix operator*(const matrix &lhs, const matrix &rhs) {
    matrix product(lhs.get_rows(), rhs.get_columns());
    multiply(lhs, rhs, product);
    return product;
  }

  /**
   * Compound matrix multiplication.
   *
   * @param rhs The second factor.
   * @return Reference to this matrix.
   */
  matrix& operator*=(const matrix &rhs) {
    matrix product(get_rows(), rhs.get_columns());
    multiply(*this, rhs, product);
    *this = std::move(product);
    return *this;
  }

  /**
   * Unary plus operator. Does nothing.
   *
   * @param rhs The matrix to do nothing on.
   * @return A copy of the old matrix.
   */
  friend matrix operator+(const matrix &rhs) {
    return rhs;
  }

  /**
   * Unary minus operator.
   *
   * @param rhs The matrix to negate.
   * @return A matrix with all elements negated.
   */
  friend matrix operator-(const matrix &rhs) {
    matrix negated(rhs.get_rows(), rhs.get_columns());
    for (std::size_t r = 0; r < rhs.get_rows(); ++r) {
      for (std::size_t c = 0; c < rhs.get_columns(); ++c) {
        negated[r][c] = -rhs[r][c];
      }
    }
    return negated;
  }

  /**
   * Default equality comparison.
   *
   * @return Whether two matrices are equal.
   */
  bool operator==(const matrix&) const = default;

  /**
   * Returns a square identity matrix with the given dimensions.
   *
   * @param dim The dimension.
   * @param multiplicative_neutral The multiplicative neutral element to use for
   *     the main diagonal.
   * @return An identity matrix.
   */
  static matrix get_identity(std::size_t dim, T multiplicative_neutral = T{1}) {
    assert(dim > 0);

    matrix id(dim, dim);
<<<<<<< HEAD
    for (std::size_t i = 0; i < dim; ++i) { id[i][i] = T{1}; }
=======
    for (std::size_t i = 0; i < dim; ++i) {
      id[i][i] = multiplicative_neutral;
    }
>>>>>>> 578cb86f
    return id;
  }

private:
  /**
   * Number of rows and columns.
   */
  std::size_t rows;
  std::size_t columns;

  /**
   * The entries of the matrix.
   */
  std::vector<
      std::vector<T, Allocator<T>>,
      Allocator<std::vector<T, Allocator<T>>>> mat;

  /**
   * Adds two matrices into a third.
   * The dimensions of all three parameters must be the same.
   *
   * @param lhs The first summand.
   * @param rhs The second summand.
   * @param sum The sum. May be the same as `lhs`.
   */
  static void add(const matrix &lhs, const matrix &rhs, matrix &sum) {
    assert(lhs.get_rows() == rhs.get_rows());
    assert(lhs.get_rows() == sum.get_rows());
    assert(lhs.get_columns() == rhs.get_columns());
    assert(lhs.get_columns() == sum.get_columns());

    for (std::size_t r = 0; r < lhs.get_rows(); ++r) {
      for (std::size_t c = 0; c < lhs.get_columns(); ++c) {
        sum[r][c] = lhs[r][c] + rhs[r][c];
      }
    }
  }

  /**
   * Subtracts two matrices into a thrid.
   *
   * @param lhs The minuend.
   * @param rhs The subtrahend.
   * @param difference The difference. May be the same as `lhs`.
   */
  static void subtract(const matrix &lhs, const matrix &rhs, matrix &difference) {
    assert(lhs.get_rows() == rhs.get_rows());
    assert(lhs.get_rows() == difference.get_rows());
    assert(lhs.get_columns() == rhs.get_columns());
    assert(lhs.get_columns() == difference.get_columns());

    for (std::size_t r = 0; r < lhs.get_rows(); ++r) {
      for (std::size_t c = 0; c < lhs.get_columns(); ++c) {
        difference[r][c] = lhs[r][c] - rhs[r][c];
      }
    }
  }

  /**
   * Scalar multiplication.
   *
   * @param lhs The first factor. A matrix.
   * @param rhs The second factor. A scalar.
   * @param product The product. May be the same a `lhs`.
   */
  template<typename S>
  static void scalar_multiply(const matrix &lhs, S rhs, matrix &product) {
    assert(lhs.get_rows() == product.get_rows());
    assert(lhs.get_columns() == product.get_columns());

    for (std::size_t r = 0; r < lhs.get_rows(); ++r) {
      for (std::size_t c = 0; c < lhs.get_columns(); ++c) {
        product[r][c] = lhs[r][c] * rhs;
      }
    }
  }

  /**
   * Scalar division.
   *
   * @param lhs The dividend. A matrix.
   * @param rhs The divisor. A scalar.
   * @param quotient The quotient. May be the same as `lhs`.
   */
  template<typename S>
  static void scalar_divide(const matrix &lhs, S rhs, matrix &quotient) {
    assert(rhs != 0);
    assert(lhs.get_rows() == quotient.get_rows());
    assert(lhs.get_columns() == quotient.get_columns());

    for (std::size_t r = 0; r < lhs.get_rows(); ++r) {
      for (std::size_t c = 0; c < lhs.get_columns(); ++c) {
        quotient[r][c] = lhs[r][c] / rhs;
      }
    }
  }

  /**
   * Elementwise modulo.
   *
   * @param lhs The dividend. A matrix.
   * @param rhs The divisor. A scalar.
   * @param remainder The remainder. May be the same as `lhs`.
   */
  template<typename S>
  static void modulo(const matrix &lhs, S rhs, matrix &remainder) {
    assert(rhs != 0);
    assert(lhs.get_rows() == remainder.get_rows());
    assert(lhs.get_columns() == remainder.get_columns());

    for (std::size_t r = 0; r < lhs.get_rows(); ++r) {
      for (std::size_t c = 0; c < lhs.get_columns(); ++c) {
        remainder[r][c] = lhs[r][c] % rhs;
      }
    }
  }

  /**
   * Matrix multiplication.
   *
   * @param lhs The first factor.
   * @param rhs The second factor.
   * @param product The product. May not be the same as `lhs` or `rhs`.
   */
  static void multiply(const matrix &lhs, const matrix &rhs, matrix &product) {
    assert(lhs.get_columns() == rhs.get_rows());
    assert(lhs.get_rows() == product.get_rows());
    assert(rhs.get_columns() == product.get_columns());

    for (std::size_t r = 0; r < lhs.get_rows(); ++r) {
      for (std::size_t c = 0; c < rhs.get_columns(); ++c) {
        product[r][c] = 0;
      }
    }

    for (std::size_t r = 0; r < lhs.get_rows(); ++r) {
      for (std::size_t k = 0; k < lhs.get_columns(); ++k) {
        for (std::size_t c = 0; c < rhs.get_columns(); ++c) {
          product[r][c] += lhs[r][k] * rhs[k][c];
        }
      }
    }
  }
};

/**
 * Executes a function an each element.
 * 
 * @param func The function to execute. Will be moved from.
 * @return The new matrix.
 */
template<typename T, typename F>
matrix<T> exec_each_element(matrix<T> &&m, F func) {
  matrix<T> res(std::forward<matrix<T>>(m));
  for (std::size_t r = 0; r < res.get_rows(); ++r) {
    for (std::size_t c = 0; c < res.get_columns(); ++c) {
      res[r][c] = func(res[r][c]);
    }
  }
  return res;
}

/**
 * Specialization for `get_multiplicative_neutral()`.
 * 
 * @param _ Instance of the type.
 * @return Identity matrix of same dimension.
 */
template<typename T>
[[nodiscard]] constexpr
matrix<T> get_multiplicative_neutral(matrix<T> m) {
  assert(m.get_rows() == m.get_columns());
  assert(m.get_rows() > 0);

  return matrix<T>::get_identity(
      m.get_rows(), get_multiplicative_neutral(m[0][0]));
}

}<|MERGE_RESOLUTION|>--- conflicted
+++ resolved
@@ -383,13 +383,9 @@
     assert(dim > 0);
 
     matrix id(dim, dim);
-<<<<<<< HEAD
-    for (std::size_t i = 0; i < dim; ++i) { id[i][i] = T{1}; }
-=======
     for (std::size_t i = 0; i < dim; ++i) {
       id[i][i] = multiplicative_neutral;
     }
->>>>>>> 578cb86f
     return id;
   }
 
